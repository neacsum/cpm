--- conflicted
+++ resolved
@@ -138,15 +138,10 @@
 		log.Fatal("No development tree root specified and environment variable  DEV_ROOT is not set")
 	}
 
-<<<<<<< HEAD
-	if devroot, err = filepath.Abs(devroot); err != nil {
-		log.Fatalf("Cannot find DEV_ROOT path: %s", err.Error())
-=======
 	if !filepath.IsAbs(devroot) {
 		//make DEV_ROOT relative to HOME
 		home,_ := os.UserHomeDir()
 		devroot = filepath.Join(home, devroot)
->>>>>>> 335a7a63
 	}
 	Verboseln("DEV_ROOT=", devroot)
 
@@ -178,11 +173,7 @@
 
 	if root_uri != "" {
 		//fetch root package
-		if *proto_flag == "git" {
-			root.Git = root_uri
-		} else {
-			root.Https = root_uri
-		}
+		root.Git = root_uri
 		root.Name = root_name
 		fetch(root)
 	}
@@ -289,11 +280,7 @@
 						if len(b2) == 0 {
 							b2 = "HEAD"
 						}
-<<<<<<< HEAD
-						log.Fatalf("Package %s - cannot switch to '%s' branch. Branch '%s' has already been configured", v.Name, b1, b2)
-=======
 						log.Fatalf("Package %s - cannot switch to %s branch. Branch %s has already been configured", v.Name, b1, b2)
->>>>>>> 335a7a63
 					}
 					found = true
 					break
